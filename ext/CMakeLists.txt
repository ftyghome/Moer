--- conflicted
+++ resolved
@@ -1,11 +1,8 @@
 cmake_minimum_required(VERSION 3.14)
-<<<<<<< HEAD
+
 set(TARGET_NAME Moer-ext)
 add_library(${TARGET_NAME} SHARED ext.cpp)
 set_target_properties(${TARGET_NAME} PROPERTIES WINDOWS_EXPORT_ALL_SYMBOLS ON)
-
-=======
->>>>>>> f46af2db
 set(3DPARTY_FOLDER ext)
 
 function(set_ide_folder target_name folder_name)
@@ -14,7 +11,7 @@
     endif()
 endfunction()
 
-<<<<<<< HEAD
+
 set_ide_folder(${TARGET_NAME} ${3DPARTY_FOLDER})
 
 add_custom_target(ext-copy ALL
@@ -24,9 +21,7 @@
 
 include(FetchContent)
 Set(FETCHCONTENT_QUIET FALSE)
-=======
-include(FetchContent)
->>>>>>> f46af2db
+
 
 if (MESH_LOADER STREQUAL "Assimp")
     if (NOT TARGET assimp)
@@ -35,10 +30,9 @@
             assimp
             GIT_REPOSITORY  https://github.com/assimp/assimp.git
             GIT_TAG         v5.2.5
-<<<<<<< HEAD
+
             GIT_PROGRESS    TRUE
-=======
->>>>>>> f46af2db
+
         )
 
         set(ASSIMP_FOLDER ${3DPARTY_FOLDER}/assimp)
@@ -50,10 +44,8 @@
         set(ASSIMP_INSTALL OFF CACHE INTERNAL "")
 
         FetchContent_MakeAvailable(assimp)
-<<<<<<< HEAD
         target_link_libraries(${TARGET_NAME} PUBLIC assimp)
-=======
->>>>>>> f46af2db
+
         
         set_target_properties(assimp PROPERTIES DEBUG_POSTFIX "_d")
         set_target_properties(assimp PROPERTIES RELEASE_POSTFIX "_r")
@@ -70,17 +62,10 @@
             tinyobjloader
             GIT_REPOSITORY  https://github.com/tinyobjloader/tinyobjloader.git
             GIT_TAG         v2.0.0rc10
-<<<<<<< HEAD
             GIT_PROGRESS    TRUE
         )
         FetchContent_MakeAvailable(tinyobjloader)
         target_link_libraries(${TARGET_NAME} PUBLIC tinyobjloader)
-
-=======
-        )
-        FetchContent_MakeAvailable(tinyobjloader)
-        
->>>>>>> f46af2db
         target_include_directories(tinyobjloader PUBLIC $<BUILD_INTERFACE:${tinyobjloader_SOURCE_DIR}>)
         
         set_ide_folder(tinyobjloader ${3DPARTY_FOLDER}/tinyobjloader)
@@ -95,22 +80,15 @@
     FetchContent_Declare(
         Eigen
         GIT_REPOSITORY  https://gitlab.com/libeigen/eigen.git
-<<<<<<< HEAD
         GIT_TAG         67286839384b3a9663d619020910c99ad23fd159
         GIT_PROGRESS    TRUE
-=======
-        GIT_TAG         3.4.0
->>>>>>> f46af2db
     )
     
     set(EIGEN_BUILD_TESTING OFF CACHE INTERNAL "")
     set(EIGEN_BUILD_DOC OFF CACHE INTERNAL "")
 
     FetchContent_MakeAvailable(Eigen)
-<<<<<<< HEAD
     target_link_libraries(${TARGET_NAME} PUBLIC Eigen3::Eigen)
-=======
->>>>>>> f46af2db
         
     set_target_properties(eigen PROPERTIES DEBUG_POSTFIX "_d")
     set_target_properties(eigen PROPERTIES RELEASE_POSTFIX "_r")
@@ -133,15 +111,9 @@
     endif()
     
     set(EMBREE_TUTORIALS OFF CACHE INTERNAL "")
-<<<<<<< HEAD
 
     add_subdirectory(embree)
     target_link_libraries(${TARGET_NAME} PUBLIC embree)
-
-=======
-
-    add_subdirectory(embree)
->>>>>>> f46af2db
     set_target_properties(embree PROPERTIES DEBUG_POSTFIX "_d")
     set_target_properties(embree PROPERTIES RELEASE_POSTFIX "_r")
 
@@ -169,33 +141,22 @@
 if (NOT TARGET pcg)
     message(STATUS "============start config pcg============")
     add_subdirectory(pcg)
-<<<<<<< HEAD
     target_link_libraries(${TARGET_NAME} PUBLIC pcg)
     target_include_directories(pcg INTERFACE ${CMAKE_CURRENT_LIST_DIR}/pcg/pcg-cpp/include)
-=======
-    set(PCG_INCLUDE_DIR ${CMAKE_CURRENT_LIST_DIR}/pcg/pcg-cpp/include)
-    target_include_directories(pcg INTERFACE ${PCG_INCLUDE_DIR})
->>>>>>> f46af2db
     set_ide_folder(pcg ${3DPARTY_FOLDER})
 endif()
 
 if (NOT TARGET nlohmann_json)
     message(STATUS "============start config nlohmann_json============")
     add_subdirectory(json)
-<<<<<<< HEAD
     target_link_libraries(${TARGET_NAME} PUBLIC nlohmann_json)
-=======
->>>>>>> f46af2db
     set_ide_folder(nlohmann_json ${3DPARTY_FOLDER})
 endif()
 
 if (NOT TARGET stb)
     message(STATUS "============start config stb============")
     add_subdirectory(stb)
-<<<<<<< HEAD
     target_link_libraries(${TARGET_NAME} PUBLIC stb)
-=======
->>>>>>> f46af2db
     target_include_directories(stb PUBLIC ${CMAKE_CURRENT_SOURCE_DIR}/stb)
     set_ide_folder(stb ${3DPARTY_FOLDER})
 endif()