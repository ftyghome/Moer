--- conflicted
+++ resolved
@@ -6,7 +6,6 @@
 #include <iostream>
 #include <cstdio>
 #include <vector>
-<<<<<<< HEAD
 #include <memory>
 #include "../../src/Integrator/PathIntegrator.h"
 #include "../../src/Core/FunctionLayer/Scene.h"
@@ -14,28 +13,24 @@
 #include "../../src/Core/FunctionLayer/Camera.h"
 #include "../../src/Core/FunctionLayer/Film.h"
 #include "../../src/Entity/Sphere.h"
-#include "../../src/Camera/TestCamera.h"
 #include "../../src/Sampler/DirectSampler.h"
 #include "../../src/Light/PointLight.h"
 #include "../../src/Material/Matte.h"
 #include "../../src/Material/TestMirror.h"
 #include "../src/Texture/Texture.h"
 #include "../src/Texture/ImageTexture.h"
-=======
 #include "../src/Integrator/PathIntegrator.h"
 #include "../src/Core/FunctionLayer/Scene.h"
 #include "../src/Core/FunctionLayer/Entity.h"
 #include "../src/Core/FunctionLayer/Camera.h"
 #include "../src/Core/FunctionLayer/Film.h"
 #include "../src/Entity/Sphere.h"
-#include "../src/Camera/TestCamera.h"
 #include "../src/Camera/Pinhole.h"
 #include "../src/Camera/Thinlens.h"
 #include "../src/Sampler/DirectSampler.h"
 #include "../src/Light/PointLight.h"
 #include "../src/Material/Matte.h"
 #include "../src/Material/TestMirror.h"
->>>>>>> d04b21cd
 
 TEST_CASE("test-integrator")
 {
@@ -50,12 +45,12 @@
     std::shared_ptr<Matte> lambertB = std::make_shared<Matte>(std::make_shared<ConstantTexture<Spectrum>>(RGB3(0.0, 0.0, 0.8).toSpectrum()));
     std::shared_ptr<TestMirror> mirror = std::make_shared<TestMirror>();
     scene->addEntity(std::make_shared<Sphere>(Point3d(0.0, -1.5, 1.0), 1.0, mirror));
-    scene->addEntity(std::make_shared<Sphere>(Point3d(0.0, 0.0, -2.0), 1.0, lambertG));
+    scene->addEntity(std::make_shared<Sphere>(Point3d(0.0, 0.0, -1.0), 1.0, lambertG));
     scene->addEntity(std::make_shared<Sphere>(Point3d(2.1, 0.0, -2.0), 1.0, lambertR));
     scene->addEntity(std::make_shared<Sphere>(Point3d(-2.1, 0.0, -2.0), 1.0, lambertB));
     scene->addEntity(std::make_shared<Sphere>(Point3d(0.0, -101.0, 0.0), 100.0, lambert));
     std::cout << "scene created" << std::endl;
-    scene->addLight(std::make_shared<PointLight>(32.0, Point3d(0, 2, 1)));
+    scene->addLight(std::make_shared<PointLight>(32.0, Point3d(0, 3, 1)));
     std::cout << "scene prepared" << std::endl;
 
     Point3d lookFrom(0, 1, 2),
@@ -64,7 +59,7 @@
     auto pinhole = std::make_shared<PinholeCamera>(
         lookFrom, lookAt, up, 90.f, 1.f, 1.f);
     auto thinlens = std::make_shared<ThinlensCamera>(
-        lookFrom, lookAt, up, 90.f, 1.f, 2.0, 1.00);
+        lookFrom, lookAt, up, 90.f, 1.f, 2.2, 0.50);
 
     PathIntegrator integrator(thinlens, std::make_unique<Film>(Point2i(128, 128), 3), nullptr, std::make_shared<DirectSampler>(), 64);
     std::cout << "start rendering" << std::endl;
