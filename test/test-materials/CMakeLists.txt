--- conflicted
+++ resolved
@@ -28,13 +28,9 @@
     ../../src/Entity/Sphere.cpp
     ../../src/Film/Film.cpp
     ../../src/Geometry/CoordConvertor.cpp
-<<<<<<< HEAD
-    ../../src/BxDF/TestBxDFLambert.cpp
 
-=======
-    ../../src/Material/Matte.cpp
-    ../../src/Material/Matte.h
->>>>>>> 510bf978
+    ../../src/Material/MatteMaterial.cpp
+    ../../src/Material/MatteMaterial.h
     ../../src/Sampler/DirectSampler.cpp
     ../../src/Transform/Transform3d.cpp
     ../../src/Image/Image.cpp
@@ -42,14 +38,21 @@
 
     ../../src/Core/CoreLayer/Common.h
      ../../src/Core/FunctionLayer/Frame.h
+
      ../../src/BxDF/Diffuse.h
      ../../src/BxDF/Diffuse.cpp
-     ../../src/Material/MirrorMaterial.cpp
-     ../../src/Material/MirrorMaterial.h
      ../../src/BxDF/Mirror.cpp
      ../../src/BxDF/Mirror.h
+
+     ../../src/Material/TestMirror.cpp
+     ../../src/Material/TestMirror.h
+        ../../src/Material/MirrorMaterial.h
+        ../../src/Material/MirrorMaterial.cpp
      ../../src/Material/MatteMaterial.cpp
      ../../src/Material/MatteMaterial.h
+
+
+        ../../src/BxDF/TestMirrorBxdf.cpp
 )
 
 
