--- conflicted
+++ resolved
@@ -40,7 +40,7 @@
 
      ../../src/BxDF/Diffuse.h
      ../../src/BxDF/Diffuse.cpp
-<<<<<<< HEAD
+
      ../../src/BxDF/Mirror.cpp
      ../../src/BxDF/Mirror.h
      ../../src/BxDF/Dielectric.cpp
@@ -55,10 +55,9 @@
         ../../src/Material/DelectricMaterial.cpp
         ../../src/Material/DelectricMaterial.h
         ../../src/BxDF/TestMirrorBxdf.cpp
-=======
+
      ../../src/Camera/Pinhole.cpp
      ../../src/Camera/Thinlens.cpp
->>>>>>> fdfa8851
 )
 
 
