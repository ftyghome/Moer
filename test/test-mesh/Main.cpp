#define CATCH_CONFIG_MAIN
#include "catch2/catch.hpp"

#include "ResourceLayer/File/MeshData.h"
#include "ResourceLayer/ResourceManager.h"
#include <iostream>
#include <cstdio>
#include <vector>
#include <memory>
#include <chrono>
#include "CoreLayer/Scene/Scene.h"
#include "FunctionLayer/Camera/Camera.h"
#include "FunctionLayer/Camera/Thinlens.h"
#include "FunctionLayer/Camera/Pinhole.h"
#include "FunctionLayer/Film/Film.h"
#include "FunctionLayer/Shape/Entity.h"
#include "FunctionLayer/Shape/Sphere.h"
#include "FunctionLayer/Shape/Mesh.h"
#include "FunctionLayer/Sampler/DirectSampler.h"
#include "FunctionLayer/Sampler/Stratified.h"
#include "FunctionLayer/Sampler/Independent.h"
#include "FunctionLayer/Light/PointLight.h"
#include "FunctionLayer/Material/MatteMaterial.h"
#include "FunctionLayer/Material/MirrorMaterial.h"
#include "FunctionLayer/Material/DielectricMaterial.h"
#include "FunctionLayer/Texture/Texture.h"
#include "FunctionLayer/Texture/ImageTexture.h"
#include "FunctionLayer/Integrator/PathIntegrator.h"
#include "FunctionLayer/Integrator/PathIntegrator.h"
#include "FunctionLayer/Shape/Triangle.h"
#include "FunctionLayer/Shape/Quad.h"
#include "FunctionLayer/TileGenerator/SequenceTileGenerator.h"
#include "ResourceLayer/ResourceManager.h"


TEST_CASE("test-mesh")
{
    auto meshDataManager = MeshDataManager::getInstance();

    std::vector<std::shared_ptr<MeshData>> meshes 
        = meshDataManager->getMeshData("../../asset/monkey.obj");

    
    

    Spectrum::init();
    std::cout << "NJUCG Zero v0.1" << std::endl;
    std::shared_ptr<Scene> scene = std::make_shared<Scene>();
    std::cout << "scene start" << std::endl;
    std::shared_ptr<MatteMaterial> lambert = std::make_shared<MatteMaterial>(std::make_shared<ConstantTexture<Spectrum>>Spectrum(RGB3(0.5,0.5,0.5));

    for (auto data : meshes) {
        scene->addEntity(std::make_shared<Mesh>(data, lambert));
    }
    
    scene->addLight(std::make_shared<PointLight>(32.0, Point3d(0, 0, 1)));

    scene->build();

    Point3d lookFrom(0, 0, 0.3),
        lookAt(0, 0, 0);
    Vec3d up(0, 1, 0);
    auto pinhole = std::make_shared<PinholeCamera>(
        lookFrom, lookAt, up, 90.f, 1.f, 1.f);
<<<<<<< HEAD
    PathIntegrator integrator(pinhole, std::make_unique<Film>(Point2i(128 * 3, 128 * 3), 3), std::make_unique<SequenceTileGenerator>(Point2i(128 * 3, 128 * 3)), std::make_shared<IndependentSampler>(), 1, 12);
=======
    PathIntegrator integrator(pinhole, std::make_unique<Film>(Point2i(128 * 3, 128 * 3), 3), std::make_unique<SequenceTileGenerator>(Point2i(128 * 3, 128 * 3)), std::make_shared<IndependentSampler>(), 1, 6);
>>>>>>> a0e7b94f
    std::cout << "start rendering" << std::endl;
    auto before = std::chrono::steady_clock::now();
    integrator.render(scene);
    integrator.save("mesh-new.bmp");
    std::cout << "finish" << std::endl;
    auto cost = std::chrono::steady_clock::now() - before;
    std::cout << (float)std::chrono::duration_cast<std::chrono::milliseconds>(cost).count() / 1000.f << std::endl;
}<|MERGE_RESOLUTION|>--- conflicted
+++ resolved
@@ -62,11 +62,7 @@
     Vec3d up(0, 1, 0);
     auto pinhole = std::make_shared<PinholeCamera>(
         lookFrom, lookAt, up, 90.f, 1.f, 1.f);
-<<<<<<< HEAD
     PathIntegrator integrator(pinhole, std::make_unique<Film>(Point2i(128 * 3, 128 * 3), 3), std::make_unique<SequenceTileGenerator>(Point2i(128 * 3, 128 * 3)), std::make_shared<IndependentSampler>(), 1, 12);
-=======
-    PathIntegrator integrator(pinhole, std::make_unique<Film>(Point2i(128 * 3, 128 * 3), 3), std::make_unique<SequenceTileGenerator>(Point2i(128 * 3, 128 * 3)), std::make_shared<IndependentSampler>(), 1, 6);
->>>>>>> a0e7b94f
     std::cout << "start rendering" << std::endl;
     auto before = std::chrono::steady_clock::now();
     integrator.render(scene);
