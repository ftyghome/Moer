--- conflicted
+++ resolved
@@ -1,13 +1,10 @@
 # Moer
 Offline Renderer
-<<<<<<< HEAD
-
-=======
->>>>>>> a0e7b94f
 ## Checklist
 
 ### Accelerator
 - [x] BVH
+- [X] Embree
 - [ ] others
 
 ### Camera
@@ -18,7 +15,7 @@
 
 ### Integrator
 - [x] path-tracing
-- [ ] volpath-tracing
+- [X] volpath-tracing
 - [ ] bdpt
 - [ ] mlt
 - [ ] photon-mapping
@@ -32,11 +29,11 @@
 
 ### Emitter
 - [x] point
-- [ ] area
+- [X] area
 - [ ] others
 
 ### Media
-- [ ] homogeneous
+- [X] homogeneous
 - [ ] hetergeneous
 - [ ] others
 
