--- conflicted
+++ resolved
@@ -21,117 +21,110 @@
 class Material;
 class Medium;
 //* Add t in intersection, by zcx 8-22
-struct Intersection
-{
-	/// @brief t indicatees that current position = last ray's origin + t * last ray's direction. 
-	///		   This domain is helpful for medium scattering.
-	double t;
+struct Intersection {
+    /// @brief t indicatees that current position = last ray's origin + t * last ray's direction.
+    ///		   This domain is helpful for medium scattering.
+    double t;
 
-	Point3d position;
-	Normal3d geometryNormal;
-	Normal3d geometryTangent;
-	Normal3d geometryBitangent;
-	Point2d uv;
+    Point3d position;
+    Normal3d geometryNormal;
+    Normal3d geometryTangent;
+    Normal3d geometryBitangent;
+    Point2d uv;
 
-	// shadingFrame
-	Frame shFrame;
+    // shadingFrame
+    Frame shFrame;
 
-	Vec3d dpdu, dpdv;
-	Normal3d dndu, dndv;
+    Vec3d dpdu, dpdv;
+    Normal3d dndu, dndv;
 
-	// raydifferential
-	float dudx, dvdx, dudy, dvdy;
-	Vec3d dpdx, dpdy;
+    // raydifferential
+    float dudx, dvdx, dudy, dvdy;
+    Vec3d dpdx, dpdy;
 
-	// std::shared_ptr<Entity> object;
-	const Entity *object;
+    // std::shared_ptr<Entity> object;
+    const Entity *object;
 
-	/// @brief Material of intersection point. If material!=nullptr, the intersection event is a surface scattering event.
-	std::shared_ptr<Material> material;
+    /// @brief Material of intersection point. If material!=nullptr, the intersection event is a surface scattering event.
+    std::shared_ptr<Material> material;
 
-	/// @brief Medium of scattering point. If medium!=nullptr, the intersection event is a medium scattering event.
-	std::shared_ptr<Medium> medium;
+    /// @brief Medium of scattering point. If medium!=nullptr, the intersection event is a medium scattering event.
+    std::shared_ptr<Medium> medium;
 
-	Vec3d toLocal(const Vec3d &d) const
-	{
-		return shFrame.toLocal(d);
-	}
+    Vec3d toLocal(const Vec3d &d) const {
+        return shFrame.toLocal(d);
+    }
 
-	Vec3d toWorld(const Vec3d &d) const
-	{
-		return shFrame.toWorld(d);
-	}
+    Vec3d toWorld(const Vec3d &d) const {
+        return shFrame.toWorld(d);
+    }
 
-<<<<<<< HEAD
-    Ray spawnRay(const Point3d & target) const {
-        Vec3d  dir = (target - position);
+    Ray spawnRay(const Point3d &target) const {
+        Vec3d dir = (target - position);
         double l = dir.length();
         const double eps = 1e-4;
-        return Ray(position,normalize(dir),eps,l);
+        return Ray(position, normalize(dir), eps, l);
     }
-=======
-	// compute differential, reference implementation in lite
-	void computeRayDifferential(const Ray &ray){
-		
-		dudx = 0.f;
-		dudy = 0.f;
-		dvdx = 0.f;
-		dvdy = 1.f;
-		dpdx = Vec3d(0.f);
-		dpdy = Vec3d(0.f);
+    // compute differential, reference implementation in lite
+    void computeRayDifferential(const Ray &ray) {
 
-		Point3d p = position;
-		Vec3d n = geometryNormal;
-		Vec3d ox = Vec3d{ray.origin_x[0], ray.origin_x[1], ray.origin_x[2]};
-		Vec3d oy = Vec3d{ray.origin_y[0], ray.origin_y[1], ray.origin_y[2]};
+        dudx = 0.f;
+        dudy = 0.f;
+        dvdx = 0.f;
+        dvdy = 1.f;
+        dpdx = Vec3d(0.f);
+        dpdy = Vec3d(0.f);
 
-		double distance = dot(n, Vec3d(p[0], p[1], p[2]));
-		double tx = (distance - dot(n, ox)) / (dot(n, ray.direction_x));
-		if(std::isinf(tx) || std::isnan(tx))
-			return;
-		double ty = (distance - dot(n, oy)) / (dot(n, ray.direction_y));
-		if(std::isinf(ty) || std::isnan(ty))
-			return;
-		
-		dpdx = normalize((ray.origin_x + tx * ray.direction_x) - p);
-		dpdy = normalize((ray.origin_y + ty * ray.direction_y) - p);
+        Point3d p = position;
+        Vec3d n = geometryNormal;
+        Vec3d ox = Vec3d{ray.origin_x[0], ray.origin_x[1], ray.origin_x[2]};
+        Vec3d oy = Vec3d{ray.origin_y[0], ray.origin_y[1], ray.origin_y[2]};
 
-		int dim[2];
-		if (std::abs(n[0]) > std::abs(n[1]) && std::abs(n[0]) > std::abs(n[2])) {
-			dim[0] = 1;
-			dim[1] = 2;
-		} else if (std::abs(n[1]) > std::abs(n[2])) {
-			dim[0] = 0;
-			dim[1] = 2;
-		} else {
-			dim[0] = 0;
-			dim[1] = 1;
-		}
+        double distance = dot(n, Vec3d(p[0], p[1], p[2]));
+        double tx = (distance - dot(n, ox)) / (dot(n, ray.direction_x));
+        if (std::isinf(tx) || std::isnan(tx))
+            return;
+        double ty = (distance - dot(n, oy)) / (dot(n, ray.direction_y));
+        if (std::isinf(ty) || std::isnan(ty))
+            return;
 
-		float A[2][2] = {{dpdu[dim[0]], dpdv[dim[0]]},
-						{dpdu[dim[1]], dpdv[dim[1]]}};
-		float Bx[2] = {dpdx[dim[0]], dpdx[dim[1]]};
-		float By[2] = {dpdy[dim[0]], dpdy[dim[1]]};
+        dpdx = normalize((ray.origin_x + tx * ray.direction_x) - p);
+        dpdy = normalize((ray.origin_y + ty * ray.direction_y) - p);
 
-		auto solveLinearSystem2x2 = [](const float A[2][2], const float B[2],
-										float *x0, float *x1) {
-			float det = A[0][0] * A[1][1] - A[0][1] * A[1][0];
-			if (std::abs(det) < 1e-10f)
-				return false;
-			*x0 = (A[1][1] * B[0] - A[0][1] * B[1]) / det;
-			*x1 = (A[0][0] * B[1] - A[1][0] * B[0]) / det;
-			if (std::isnan(*x0) || std::isnan(*x1))
-				return false;
-			return true;
-		};
+        int dim[2];
+        if (std::abs(n[0]) > std::abs(n[1]) && std::abs(n[0]) > std::abs(n[2])) {
+            dim[0] = 1;
+            dim[1] = 2;
+        } else if (std::abs(n[1]) > std::abs(n[2])) {
+            dim[0] = 0;
+            dim[1] = 2;
+        } else {
+            dim[0] = 0;
+            dim[1] = 1;
+        }
 
-		if (!solveLinearSystem2x2(A, Bx, &dudx, &dvdx))
-			dudx = dvdx = .0f;
-		if (!solveLinearSystem2x2(A, Bx, &dudy, &dvdy))
-			dudy = dvdy = .0f;
-			
-		return;
+        float A[2][2] = {{(float)dpdu[dim[0]], (float)dpdv[dim[0]]},
+                         {(float)dpdu[dim[1]], (float)dpdv[dim[1]]}};
+        float Bx[2] = {(float)dpdx[dim[0]], (float)dpdx[dim[1]]};
+        float By[2] = {(float)dpdy[dim[0]], (float)dpdy[dim[1]]};
 
-	}
->>>>>>> 558021d2
+        auto solveLinearSystem2x2 = [](const float A[2][2], const float B[2],
+                                       float *x0, float *x1) {
+            float det = A[0][0] * A[1][1] - A[0][1] * A[1][0];
+            if (std::abs(det) < 1e-10f)
+                return false;
+            *x0 = (A[1][1] * B[0] - A[0][1] * B[1]) / det;
+            *x1 = (A[0][0] * B[1] - A[1][0] * B[0]) / det;
+            if (std::isnan(*x0) || std::isnan(*x1))
+                return false;
+            return true;
+        };
+
+        if (!solveLinearSystem2x2(A, Bx, &dudx, &dvdx))
+            dudx = dvdx = .0f;
+        if (!solveLinearSystem2x2(A, Bx, &dudy, &dvdy))
+            dudy = dvdy = .0f;
+
+        return;
+    }
 };