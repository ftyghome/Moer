#include "Homogeneous.h"
#include "FastMath.h"

/// @brief Sample a scattering distance inside the (homogeneous) medium using naive but unbiased sampling strategy (i.e., inverse exponential sampling).
/// @param mRec Serve as return value.
/// @param ray Current ray inside medium.
/// @param its Current intersection on medium surface.
/// @param sample Two random number.
/// @return True if sampled a scattering point inside the medium, and thus fulfill marchLength, scatteringPoint, pdf, sigmaA, sigmaS, tr of mRec.
///         False if sampled a point on object boundary (surface), and thus fulfill marchLength, pdf, tr of mRec.
bool HomogeneousMedium::sampleDistance(MediumSampleRecord *mRec, 
                                       const Ray &ray, 
                                       const Intersection &its, 
<<<<<<< HEAD
                                       const Intersection &its, 
=======
>>>>>>> 93ddfab1
                                       Point2d sample) const 
{
    auto [x, y] = sample;

    // * randomly pick a channel/frequency and sample a distance.
    int channelIndex= int(x * nSpectrumSamples);
    double dist = -fm::log(1 - y) / mSigmaT[channelIndex];
<<<<<<< HEAD
    // * randomly pick a channel/frequency and sample a distance.
    int channelIndex= int(x * nSpectrumSamples);
    double dist = -fm::log(1 - y) / mSigmaT[channelIndex];

    if (dist < its.t) {
        // * sampled a scattering point inside the medium.
    if (dist < its.t) {
        // * sampled a scattering point inside the medium.
=======

    if (dist < its.t) {
        // * sampled a scattering point inside the medium.
>>>>>>> 93ddfab1
        mRec->marchLength = dist;
        mRec->scatterPoint = ray.at(dist);
        mRec->sigmaA = mSigmaA;
        mRec->sigmaS = mSigmaS;
<<<<<<< HEAD
        mRec->sigmaA = mSigmaA;
        mRec->sigmaS = mSigmaS;
=======
>>>>>>> 93ddfab1
        mRec->tr = evalTransmittance(ray.origin, mRec->scatterPoint);
        // calculate pdf, i.e., sum of $1\n * \sigma_t^i e^{-\sigma_t^i * t}$.
        mRec->pdf=0.0;
        for(int i=0;i<nSpectrumSamples;i++){
            mRec->pdf+= mSigmaT[i] * fm::exp(-mSigmaT[i] * dist);
        }
        mRec->pdf/=nSpectrumSamples;
<<<<<<< HEAD
        // calculate pdf, i.e., sum of $1\n * \sigma_t^i e^{-\sigma_t^i * t}$.
        mRec->pdf=0.0;
        for(int i=0;i<nSpectrumSamples;i++){
            mRec->pdf+= mSigmaT[i] * fm::exp(-mSigmaT[i] * dist);
        }
        mRec->pdf/=nSpectrumSamples;
=======
>>>>>>> 93ddfab1
        return true;
    } else {
        // sampled a point on object boundary (surface).
        mRec->marchLength = its.t;
        mRec->tr = evalTransmittance(ray.origin, its.position);
        // calculate discrete probility (instead of continuous probability density), i.e., sum of $1\n * e^{-\sigma_t^i * t_max}$.
        mRec->pdf=0.0;
        for(int i=0;i<nSpectrumSamples;i++){
            mRec->pdf+= fm::exp(-mSigmaT[i] * its.t);
        }
        mRec->pdf/=nSpectrumSamples;
<<<<<<< HEAD
        // sampled a point on object boundary (surface).
        mRec->marchLength = its.t;
        mRec->tr = evalTransmittance(ray.origin, its.position);
        // calculate discrete probility (instead of continuous probability density), i.e., sum of $1\n * e^{-\sigma_t^i * t}$.
        mRec->pdf=0.0;
        for(int i=0;i<nSpectrumSamples;i++){
            mRec->pdf+= fm::exp(-mSigmaT[i] * dist);
        }
        mRec->pdf/=nSpectrumSamples;
        return false;
    }
    // * Incomprehensible strategy that discrete probabilities and continuous probabilities share the same responsibility.
    // * Incomprehensible strategy that discrete probabilities and continuous probabilities share the same responsibility.
=======
        return false;
    }
    // * Incomprehensible strategy that discrete probabilities and continuous probabilities share the same responsibility.
>>>>>>> 93ddfab1
}

/// @brief Eval the exponential transmittance inside (homogeneous) medium. i.e., $e^{-\sigma_t * d}$ where $d$ stands for distance between two points inside medium.
/// @param from Start point.
/// @param dest End point.
/// @return Exponential transmittance per channel or frequency.
<<<<<<< HEAD
/// @brief Eval the exponential transmittance inside (homogeneous) medium. i.e., $e^{-\sigma_t * d}$ where $d$ stands for distance between two points inside medium.
/// @param from Start point.
/// @param dest End point.
/// @return Exponential transmittance per channel or frequency.
=======
>>>>>>> 93ddfab1
Spectrum HomogeneousMedium::evalTransmittance(Point3d from, 
                                              Point3d dest) const 
{
    double dist = (dest - from).length();
    Spectrum tr;
    for(int i=0;i<nSpectrumSamples;i++){
        tr[i]=fm::exp(-mSigmaT[i] * dist);
    }
    return tr;
<<<<<<< HEAD
    Spectrum tr;
    for(int i=0;i<nSpectrumSamples;i++){
        tr[i]=fm::exp(-mSigmaT[i] * dist);
    }
    return tr;
=======
>>>>>>> 93ddfab1
}<|MERGE_RESOLUTION|>--- conflicted
+++ resolved
@@ -11,10 +11,6 @@
 bool HomogeneousMedium::sampleDistance(MediumSampleRecord *mRec, 
                                        const Ray &ray, 
                                        const Intersection &its, 
-<<<<<<< HEAD
-                                       const Intersection &its, 
-=======
->>>>>>> 93ddfab1
                                        Point2d sample) const 
 {
     auto [x, y] = sample;
@@ -22,29 +18,13 @@
     // * randomly pick a channel/frequency and sample a distance.
     int channelIndex= int(x * nSpectrumSamples);
     double dist = -fm::log(1 - y) / mSigmaT[channelIndex];
-<<<<<<< HEAD
-    // * randomly pick a channel/frequency and sample a distance.
-    int channelIndex= int(x * nSpectrumSamples);
-    double dist = -fm::log(1 - y) / mSigmaT[channelIndex];
 
     if (dist < its.t) {
         // * sampled a scattering point inside the medium.
-    if (dist < its.t) {
-        // * sampled a scattering point inside the medium.
-=======
-
-    if (dist < its.t) {
-        // * sampled a scattering point inside the medium.
->>>>>>> 93ddfab1
         mRec->marchLength = dist;
         mRec->scatterPoint = ray.at(dist);
         mRec->sigmaA = mSigmaA;
         mRec->sigmaS = mSigmaS;
-<<<<<<< HEAD
-        mRec->sigmaA = mSigmaA;
-        mRec->sigmaS = mSigmaS;
-=======
->>>>>>> 93ddfab1
         mRec->tr = evalTransmittance(ray.origin, mRec->scatterPoint);
         // calculate pdf, i.e., sum of $1\n * \sigma_t^i e^{-\sigma_t^i * t}$.
         mRec->pdf=0.0;
@@ -52,15 +32,6 @@
             mRec->pdf+= mSigmaT[i] * fm::exp(-mSigmaT[i] * dist);
         }
         mRec->pdf/=nSpectrumSamples;
-<<<<<<< HEAD
-        // calculate pdf, i.e., sum of $1\n * \sigma_t^i e^{-\sigma_t^i * t}$.
-        mRec->pdf=0.0;
-        for(int i=0;i<nSpectrumSamples;i++){
-            mRec->pdf+= mSigmaT[i] * fm::exp(-mSigmaT[i] * dist);
-        }
-        mRec->pdf/=nSpectrumSamples;
-=======
->>>>>>> 93ddfab1
         return true;
     } else {
         // sampled a point on object boundary (surface).
@@ -72,38 +43,15 @@
             mRec->pdf+= fm::exp(-mSigmaT[i] * its.t);
         }
         mRec->pdf/=nSpectrumSamples;
-<<<<<<< HEAD
-        // sampled a point on object boundary (surface).
-        mRec->marchLength = its.t;
-        mRec->tr = evalTransmittance(ray.origin, its.position);
-        // calculate discrete probility (instead of continuous probability density), i.e., sum of $1\n * e^{-\sigma_t^i * t}$.
-        mRec->pdf=0.0;
-        for(int i=0;i<nSpectrumSamples;i++){
-            mRec->pdf+= fm::exp(-mSigmaT[i] * dist);
-        }
-        mRec->pdf/=nSpectrumSamples;
         return false;
     }
     // * Incomprehensible strategy that discrete probabilities and continuous probabilities share the same responsibility.
-    // * Incomprehensible strategy that discrete probabilities and continuous probabilities share the same responsibility.
-=======
-        return false;
-    }
-    // * Incomprehensible strategy that discrete probabilities and continuous probabilities share the same responsibility.
->>>>>>> 93ddfab1
 }
 
 /// @brief Eval the exponential transmittance inside (homogeneous) medium. i.e., $e^{-\sigma_t * d}$ where $d$ stands for distance between two points inside medium.
 /// @param from Start point.
 /// @param dest End point.
 /// @return Exponential transmittance per channel or frequency.
-<<<<<<< HEAD
-/// @brief Eval the exponential transmittance inside (homogeneous) medium. i.e., $e^{-\sigma_t * d}$ where $d$ stands for distance between two points inside medium.
-/// @param from Start point.
-/// @param dest End point.
-/// @return Exponential transmittance per channel or frequency.
-=======
->>>>>>> 93ddfab1
 Spectrum HomogeneousMedium::evalTransmittance(Point3d from, 
                                               Point3d dest) const 
 {
@@ -113,12 +61,4 @@
         tr[i]=fm::exp(-mSigmaT[i] * dist);
     }
     return tr;
-<<<<<<< HEAD
-    Spectrum tr;
-    for(int i=0;i<nSpectrumSamples;i++){
-        tr[i]=fm::exp(-mSigmaT[i] * dist);
-    }
-    return tr;
-=======
->>>>>>> 93ddfab1
 }