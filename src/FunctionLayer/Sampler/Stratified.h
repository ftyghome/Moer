--- conflicted
+++ resolved
@@ -32,10 +32,5 @@
     ~StratifiedSampler() = default;
 
     std::unique_ptr<Sampler> clone(int seed) const override;
-<<<<<<< HEAD
-
     const int sppSqrt;
-=======
-    
->>>>>>> 93ddfab1
 };