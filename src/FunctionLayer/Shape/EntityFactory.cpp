--- conflicted
+++ resolved
@@ -13,8 +13,8 @@
 
 static std::unordered_map<std::string, std::string> meshNameAndMaterialNameMap(const Json &json) {
     std::unordered_map<std::string, std::string> result;
-    //todo
-    //    if(json.contains(""))
+    // todo
+    //     if(json.contains(""))
 }
 
 namespace EntityFactory {
@@ -71,11 +71,7 @@
         scene.addLight(std::make_shared<InfiniteSphereCapLight>(json));
         return true;
     }
-<<<<<<< HEAD
-    return false;
-=======
     return true;
->>>>>>> 68c0c488
 }
 
 void LoadEntityFromJson(const Json &json, Scene &scene,
