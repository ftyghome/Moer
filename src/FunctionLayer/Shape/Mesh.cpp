--- conflicted
+++ resolved
@@ -18,21 +18,12 @@
          minY = m_vertices.row(1).minCoeff(),
          maxZ = m_vertices.row(2).maxCoeff(),
          minZ = m_vertices.row(2).minCoeff();
-<<<<<<< HEAD
 
     m_aabb = BoundingBox3f {
         Point3d {minX, minY, minZ},
         Point3d {maxX, maxY, maxZ}
     };
 
-=======
-
-    m_aabb = BoundingBox3f {
-        Point3d {minX, minY, minZ},
-        Point3d {maxX, maxY, maxZ}
-    };
-
->>>>>>> a0e7b94f
     BVH = std::make_shared<Bvh>(this);
 }
 
@@ -84,8 +75,6 @@
 {
     // TODO, store the bounding box
     return m_aabb;
-<<<<<<< HEAD
-=======
 }
 
 RTCGeometry Mesh::toEmbreeGeometry(RTCDevice device) const 
@@ -150,5 +139,4 @@
         + u * uv1
         + v * uv2;
     return {position, normal, Normal3d(), Normal3d(), uv};
->>>>>>> a0e7b94f
 }