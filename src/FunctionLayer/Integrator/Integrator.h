/**
 * @file Integrator.h
 * @author orbitchen
 * @brief Renderer. The start of everything.
 * @version 0.1
 * @date 2022-04-30
 *
 * @copyright NJUMeta (c) 2022 
 * www.njumeta.com
 *
 */
#pragma once

#include "CoreLayer/Scene/Scene.h"
#include "FunctionLayer/Camera/Camera.h"
#include "FunctionLayer/Film/Film.h"
#include "FunctionLayer/Sampler/Sampler.h"
#include "FunctionLayer/TileGenerator/TileGenerator.h"

#include <memory>
/// @defgroup Integrator

/**
 * @brief Base class for all integrators solving the rendering equation
 * @ingroup Integrator
 */
class Integrator
{
protected:
	std::shared_ptr<Camera> camera;
	std::unique_ptr<Film> film;

public:
<<<<<<< HEAD
	Integrator(std::shared_ptr<Camera> _camera, std::unique_ptr<Film> _film);
=======
	/**
	 * @brief Construct a new Integrator object
	 * 
	 * @param _camera
	 * @param _film 
	 */
	Integrator(std::shared_ptr<Camera> _camera, std::unique_ptr<Film> _film);
	/**
	 * @brief Start to render the scene
	 * 
	 * @param scene The scene to be rendered
	 */
>>>>>>> 87a8d275
	virtual void render(std::shared_ptr<Scene> scene) = 0;
	/**
	 * @brief Save the rendering result
	 * 
	 * @param path The path to save the result
	 */
	virtual void save(const std::string& path);
	
};<|MERGE_RESOLUTION|>--- conflicted
+++ resolved
@@ -31,9 +31,6 @@
 	std::unique_ptr<Film> film;
 
 public:
-<<<<<<< HEAD
-	Integrator(std::shared_ptr<Camera> _camera, std::unique_ptr<Film> _film);
-=======
 	/**
 	 * @brief Construct a new Integrator object
 	 * 
@@ -46,7 +43,6 @@
 	 * 
 	 * @param scene The scene to be rendered
 	 */
->>>>>>> 87a8d275
 	virtual void render(std::shared_ptr<Scene> scene) = 0;
 	/**
 	 * @brief Save the rendering result
