/**
 * @file VolPathIntegrator.h
 * @author Chenxi Zhou
 * @brief Path Integrator with volume
 * @version 0.1
 * @date 2022-09-22
 * 
 * @copyright NJUMeta (c) 2022 
 * www.njumeta.com
 */

#pragma once

#include "CoreLayer/Ray/Ray.h"
#include "AbstractPathIntegrator.h"
#include "FunctionLayer/Medium/Medium.h"

/**
 * @brief Unidirectional path-tracing integrator which
 * take volume into consideration
 * @ingroup Integrator
 */

class VolPathIntegrator : public AbstractPathIntegrator
{

public:
    VolPathIntegrator(std::shared_ptr<Camera> _camera,
                      std::unique_ptr<Film> _film,
                      std::unique_ptr<TileGenerator> _tileGenerator,
                      std::shared_ptr<Sampler> _sampler,
                      int _spp,
                      int _renderThreadNum = 4);

    virtual Spectrum Li(const Ray &ray,
                        std::shared_ptr<Scene> scene) override;


    virtual PathIntegratorLocalRecord evalEmittance(std::shared_ptr<Scene> scene,
                                                    std::optional<Intersection> itsOpt,
                                                    const Ray &ray) override;

    virtual PathIntegratorLocalRecord sampleDirectLighting(std::shared_ptr<Scene> scene,
                                                           const Intersection &its,
                                                           const Ray &ray) override;

    virtual PathIntegratorLocalRecord evalScatter(const Intersection &its,
                                                  const Ray &ray,
                                                  const Vec3d &wi) override;

    virtual PathIntegratorLocalRecord sampleScatter(const Intersection &its,
                                                    const Ray &ray) override;

    virtual double russianRoulette(const Spectrum &T,
                                   int nBounce) override;

    virtual std::pair<std::shared_ptr<Light>, double> chooseOneLight(std::shared_ptr<Scene> scene,
                                                                     double lightSample);   

    virtual double chooseOneLightPdf(std::shared_ptr<Scene> scene,
                                     std::shared_ptr<Light> light);

    virtual PathIntegratorLocalRecord evalEnvLights(std::shared_ptr<Scene> scene,
                                                    const Ray &ray);

    std::shared_ptr<Medium> getTargetMedium(const Intersection &its,
                                                           Vec3d wi) const;
<<<<<<< HEAD
    std::shared_ptr<Medium> VolPathIntegrator::getTargetMedium(const Intersection &its,
                                                           Vec3d wi) const;
=======
>>>>>>> 93ddfab1

    Spectrum evalTransmittance(std::shared_ptr<Scene> scene,
                                                const Intersection& its,
                                                Point3d pointOnLight) const;

    Intersection fulfillScatteringPoint(const Point3d& position,
                                                            const Normal3d& normal,
                                                            std::shared_ptr<Medium> medium);

    std::pair<std::optional<Intersection>, Spectrum> 
    intersectIgnoreSurface(std::shared_ptr<Scene> scene, 
                                                const Ray &ray,
                                                std::shared_ptr<Medium> medium) const;


protected:
    const int nPathLengthLimit = 64;
    const double pRussianRoulette = 0.95;
};<|MERGE_RESOLUTION|>--- conflicted
+++ resolved
@@ -65,11 +65,6 @@
 
     std::shared_ptr<Medium> getTargetMedium(const Intersection &its,
                                                            Vec3d wi) const;
-<<<<<<< HEAD
-    std::shared_ptr<Medium> VolPathIntegrator::getTargetMedium(const Intersection &its,
-                                                           Vec3d wi) const;
-=======
->>>>>>> 93ddfab1
 
     Spectrum evalTransmittance(std::shared_ptr<Scene> scene,
                                                 const Intersection& its,
